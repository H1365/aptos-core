--- conflicted
+++ resolved
@@ -44,24 +44,17 @@
 
     pub fn is_empty(&self) -> bool {
         match self {
-<<<<<<< HEAD
             Payload::DirectMempool(txns) => txns.is_empty(),
             Payload::InQuorumStore(proofs) => proofs.is_empty(),
             Payload::Empty => true,
-=======
-            Payload::DirectMempool(txns) => txns.len(),
->>>>>>> f6e51639
         }
     }
 
     pub fn is_direct(&self) -> bool {
         match self {
-<<<<<<< HEAD
             Payload::DirectMempool(_) => true,
             Payload::InQuorumStore(_) => false,
             Payload::Empty => false,
-=======
-            Payload::DirectMempool(txns) => txns.is_empty(),
         }
     }
 
@@ -73,13 +66,13 @@
                 .with_min_len(100)
                 .map(|txn| txn.raw_txn_bytes_len())
                 .sum(),
->>>>>>> f6e51639
+            Payload::InQuorumStore(_) => 0, // quorum store TODO
+            Payload::Empty => 0,
         }
     }
 
     pub fn verify(&self, validator: &ValidatorVerifier) -> anyhow::Result<()> {
         match self {
-<<<<<<< HEAD
             Payload::Empty => Ok(()),
             Payload::DirectMempool(_) => Ok(()),
             Payload::InQuorumStore(proofs) => {
@@ -88,9 +81,6 @@
                 }
                 Ok(())
             }
-=======
-            Payload::DirectMempool(txns) => txns.into_iter(),
->>>>>>> f6e51639
         }
     }
 }
@@ -101,13 +91,10 @@
             Payload::DirectMempool(txns) => {
                 write!(f, "InMemory txns: {}", txns.len())
             }
-<<<<<<< HEAD
             Payload::InQuorumStore(proofs) => {
                 write!(f, "InMemory poavs: {}", proofs.len())
             }
             Payload::Empty => write!(f, "Empty payload"),
-=======
->>>>>>> f6e51639
         }
     }
 }
@@ -116,12 +103,9 @@
 #[derive(Deserialize, Serialize, Clone, Debug, PartialEq, Eq)]
 pub enum PayloadFilter {
     DirectMempool(Vec<TransactionSummary>),
-<<<<<<< HEAD
     InQuorumStore(HashSet<HashValue>),
     //
     Empty,
-=======
->>>>>>> f6e51639
 }
 
 impl From<&Vec<&Payload>> for PayloadFilter {
@@ -129,20 +113,12 @@
         if exclude_payloads.is_empty() {
             return PayloadFilter::Empty;
         }
-<<<<<<< HEAD
         let direct_mode = exclude_payloads.iter().any(|payload| payload.is_direct());
 
         if direct_mode {
             let mut exclude_txns = Vec::new();
             for payload in exclude_payloads {
                 if let Payload::DirectMempool(txns) = payload {
-=======
-        match exclude_payloads.first().unwrap() {
-            Payload::DirectMempool(_) => {
-                let mut exclude_txns = vec![];
-                for payload in exclude_payloads {
-                    let Payload::DirectMempool(txns) = payload;
->>>>>>> f6e51639
                     for txn in txns {
                         exclude_txns.push(TransactionSummary {
                             sender: txn.sender(),
@@ -151,7 +127,6 @@
                     }
                 }
             }
-<<<<<<< HEAD
             PayloadFilter::DirectMempool(exclude_txns)
         } else {
             let mut exclude_proofs = HashSet::new();
@@ -163,8 +138,6 @@
                 }
             }
             PayloadFilter::InQuorumStore(exclude_proofs)
-=======
->>>>>>> f6e51639
         }
     }
 }
@@ -179,7 +152,6 @@
                 }
                 write!(f, "{}", txns_str)
             }
-<<<<<<< HEAD
             PayloadFilter::InQuorumStore(excluded_proofs) => {
                 let mut txns_str = "".to_string();
                 for proof in excluded_proofs.iter() {
@@ -190,8 +162,6 @@
             PayloadFilter::Empty => {
                 write!(f, "Empty filter")
             }
-=======
->>>>>>> f6e51639
         }
     }
 }